use core::sync::atomic::*;
use moto_ipc::sync::*;
use moto_sys::SysHandle;
<<<<<<< HEAD
use moto_sys_io::rt_fs::*;
=======
use moto_sys_io::api_fs::*;
>>>>>>> 975a250a

struct Dispatcher {
    ipc_server: LocalServer,
}

static DISPATCHER_ADDRESS: AtomicUsize = AtomicUsize::new(0);

impl Dispatcher {
    fn start() -> Result<(), u16> {
        let ipc_server = LocalServer::new(FS_URL, ChannelSize::Small, 10, 10)?;
        let dispatcher = Box::leak(Box::new(Dispatcher { ipc_server }));

        let addr = dispatcher as *mut _ as usize;
        let prev = DISPATCHER_ADDRESS.swap(addr, Ordering::Relaxed);
        assert_eq!(prev, 0);

        std::thread::spawn(Self::run);
        Ok(())
    }

    fn get() -> &'static mut Dispatcher {
        unsafe {
            let addr = DISPATCHER_ADDRESS.load(Ordering::Relaxed);
            assert_ne!(addr, 0);
            (addr as *mut Dispatcher).as_mut().unwrap_unchecked()
        }
    }

    fn run() {
        let self_ = Self::get();
        loop {
            match self_.ipc_server.wait(SysHandle::NONE, &[]) {
                Ok(wakers) => {
                    for waker in &wakers {
                        self_.process_ipc(waker);
                    }
                }
                Err(wakers) => assert_eq!(wakers.len(), 0),
            }
        }
    }

    fn process_ipc(&mut self, waker: &SysHandle) {
        let conn = if let Some(conn) = self.ipc_server.get_connection(*waker) {
            conn
        } else {
            // A spurious wakeup by a dropped connection.
            return;
        };
        assert!(conn.connected());
        if !conn.have_req() {
            // TODO: this seems to be happening relatively often. Figure out why.
            return;
        }

        let req = conn.req::<GetServerUrlRequest>();
        if req.header.cmd != 1 || req.header.ver != 0 || req.header.flags != 0 {
            conn.disconnect();
            return;
        }

        let resp = conn.resp::<GetServerUrlResponse>();
        resp.header.result = 0;
        resp.header.ver = 0;
        resp.url_size = super::DRIVER_URL.as_bytes().len() as u16;
        unsafe {
            core::intrinsics::copy_nonoverlapping(
                super::DRIVER_URL.as_bytes().as_ptr(),
                resp.url.as_mut_ptr(),
                super::DRIVER_URL.as_bytes().len(),
            );
        }

        let _ = conn.finish_rpc();
    }
}

pub fn start() -> Result<(), ErrorCode> {
    Dispatcher::start()?;
    super::driver::start()
}<|MERGE_RESOLUTION|>--- conflicted
+++ resolved
@@ -1,11 +1,7 @@
 use core::sync::atomic::*;
 use moto_ipc::sync::*;
 use moto_sys::SysHandle;
-<<<<<<< HEAD
-use moto_sys_io::rt_fs::*;
-=======
 use moto_sys_io::api_fs::*;
->>>>>>> 975a250a
 
 struct Dispatcher {
     ipc_server: LocalServer,
