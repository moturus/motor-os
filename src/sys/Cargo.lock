# This file is automatically @generated by Cargo.
# It is not intended for manual editing.
version = 3

[[package]]
name = "anstream"
version = "0.6.15"
source = "registry+https://github.com/rust-lang/crates.io-index"
checksum = "64e15c1ab1f89faffbf04a634d5e1962e9074f2741eef6d97f3c4e322426d526"
dependencies = [
 "anstyle",
 "anstyle-parse",
 "anstyle-query",
 "anstyle-wincon",
 "colorchoice",
 "is_terminal_polyfill",
 "utf8parse",
]

[[package]]
name = "anstyle"
version = "1.0.8"
source = "registry+https://github.com/rust-lang/crates.io-index"
checksum = "1bec1de6f59aedf83baf9ff929c98f2ad654b97c9510f4e70cf6f661d49fd5b1"

[[package]]
name = "anstyle-parse"
version = "0.2.5"
source = "registry+https://github.com/rust-lang/crates.io-index"
checksum = "eb47de1e80c2b463c735db5b217a0ddc39d612e7ac9e2e96a5aed1f57616c1cb"
dependencies = [
 "utf8parse",
]

[[package]]
name = "anstyle-query"
version = "1.1.1"
source = "registry+https://github.com/rust-lang/crates.io-index"
checksum = "6d36fc52c7f6c869915e99412912f22093507da8d9e942ceaf66fe4b7c14422a"
dependencies = [
 "windows-sys",
]

[[package]]
name = "anstyle-wincon"
version = "3.0.4"
source = "registry+https://github.com/rust-lang/crates.io-index"
checksum = "5bf74e1b6e971609db8ca7a9ce79fd5768ab6ae46441c572e46cf596f59e57f8"
dependencies = [
 "anstyle",
 "windows-sys",
]

[[package]]
name = "autocfg"
version = "1.3.0"
source = "registry+https://github.com/rust-lang/crates.io-index"
checksum = "0c4b4d0bd25bd0b74681c0ad21497610ce1b7c91b1022cd21c80c6fbdd9476b0"

[[package]]
name = "bit_field"
version = "0.10.1"

[[package]]
name = "bitflags"
version = "1.3.2"

[[package]]
name = "bitflags"
version = "1.3.2"
source = "registry+https://github.com/rust-lang/crates.io-index"
checksum = "bef38d45163c2f1dde094a7dfd33ccf595c92905c8f8f4fdc18d06fb1037718a"

[[package]]
name = "bitflags"
version = "2.4.2"
source = "registry+https://github.com/rust-lang/crates.io-index"
checksum = "ed570934406eb16438a4e976b1b4500774099c13b8cb96eec99f620f05090ddf"

[[package]]
name = "byteorder"
version = "1.5.0"
source = "registry+https://github.com/rust-lang/crates.io-index"
checksum = "1fd0f2584146f6f2ef48085050886acf353beff7305ebd1ae69500e27c67f64b"

[[package]]
name = "cfg-if"
version = "1.0.0"
source = "registry+https://github.com/rust-lang/crates.io-index"
checksum = "baf1de4339761588bc0619e3cbc0120ee582ebb74b53b4efbf79117bd2da40fd"

[[package]]
name = "clap"
version = "4.5.16"
source = "registry+https://github.com/rust-lang/crates.io-index"
checksum = "ed6719fffa43d0d87e5fd8caeab59be1554fb028cd30edc88fc4369b17971019"
dependencies = [
 "clap_builder",
 "clap_derive",
]

[[package]]
name = "clap_builder"
version = "4.5.15"
source = "registry+https://github.com/rust-lang/crates.io-index"
checksum = "216aec2b177652e3846684cbfe25c9964d18ec45234f0f5da5157b207ed1aab6"
dependencies = [
 "anstream",
 "anstyle",
 "clap_lex",
 "strsim",
]

[[package]]
name = "clap_derive"
version = "4.5.13"
source = "registry+https://github.com/rust-lang/crates.io-index"
checksum = "501d359d5f3dcaf6ecdeee48833ae73ec6e42723a1e52419c79abf9507eec0a0"
dependencies = [
 "heck",
 "proc-macro2",
 "quote",
 "syn 2.0.76",
]

[[package]]
name = "clap_lex"
version = "0.7.2"
source = "registry+https://github.com/rust-lang/crates.io-index"
checksum = "1462739cb27611015575c0c11df5df7601141071f07518d56fcc1be504cbec97"

[[package]]
name = "colorchoice"
version = "1.0.2"
source = "registry+https://github.com/rust-lang/crates.io-index"
checksum = "d3fd119d74b830634cea2a0f58bbd0d54540518a14397557951e79340abc28c0"

[[package]]
name = "compiler_builtins"
version = "0.1.122"
source = "registry+https://github.com/rust-lang/crates.io-index"
checksum = "94d9eb5c3e8b84831ea59a2948f0b9ffec898044c28337f28f52b0781d08c459"

[[package]]
name = "const-default"
version = "1.0.0"
source = "registry+https://github.com/rust-lang/crates.io-index"
checksum = "0b396d1f76d455557e1218ec8066ae14bba60b4b36ecd55577ba979f5db7ecaa"
dependencies = [
 "const-default-derive",
]

[[package]]
name = "const-default-derive"
version = "0.2.0"
source = "registry+https://github.com/rust-lang/crates.io-index"
checksum = "0f814dd8cbb812233751ff6857b7fa86d9f52e88ac64e8f54e7a1ca0168f03da"
dependencies = [
 "proc-macro-crate",
 "proc-macro2",
 "quote",
 "syn 1.0.109",
]

[[package]]
name = "crc"
version = "3.2.1"
source = "registry+https://github.com/rust-lang/crates.io-index"
checksum = "69e6e4d7b33a94f0991c26729976b10ebde1d34c3ee82408fb536164fa10d636"
dependencies = [
 "crc-catalog",
]

[[package]]
name = "crc-catalog"
version = "2.4.0"
source = "registry+https://github.com/rust-lang/crates.io-index"
checksum = "19d374276b40fb8bbdee95aef7c7fa6b5316ec764510eb64b8dd0e2ed0d7e7f5"

[[package]]
name = "crossbeam"
version = "0.8.4"
source = "registry+https://github.com/rust-lang/crates.io-index"
checksum = "1137cd7e7fc0fb5d3c5a8678be38ec56e819125d8d7907411fe24ccb943faca8"
dependencies = [
 "crossbeam-channel",
 "crossbeam-deque",
 "crossbeam-epoch",
 "crossbeam-queue",
 "crossbeam-utils",
]

[[package]]
name = "crossbeam-channel"
version = "0.5.13"
source = "registry+https://github.com/rust-lang/crates.io-index"
checksum = "33480d6946193aa8033910124896ca395333cae7e2d1113d1fef6c3272217df2"
dependencies = [
 "crossbeam-utils",
]

[[package]]
name = "crossbeam-deque"
version = "0.8.5"
source = "registry+https://github.com/rust-lang/crates.io-index"
checksum = "613f8cc01fe9cf1a3eb3d7f488fd2fa8388403e97039e2f73692932e291a770d"
dependencies = [
 "crossbeam-epoch",
 "crossbeam-utils",
]

[[package]]
name = "crossbeam-epoch"
version = "0.9.18"
source = "registry+https://github.com/rust-lang/crates.io-index"
checksum = "5b82ac4a3c2ca9c3460964f020e1402edd5753411d7737aa39c3714ad1b5420e"
dependencies = [
 "crossbeam-utils",
]

[[package]]
name = "crossbeam-queue"
version = "0.3.11"
source = "registry+https://github.com/rust-lang/crates.io-index"
checksum = "df0346b5d5e76ac2fe4e327c5fd1118d6be7c51dfb18f9b7922923f287471e35"
dependencies = [
 "crossbeam-utils",
]

[[package]]
name = "crossbeam-utils"
version = "0.8.20"
source = "registry+https://github.com/rust-lang/crates.io-index"
checksum = "22ec99545bb0ed0ea7bb9b8e1e9122ea386ff8a48c0922e43f36d45ab09e0e80"

[[package]]
name = "defmt"
version = "0.3.8"
source = "registry+https://github.com/rust-lang/crates.io-index"
checksum = "a99dd22262668b887121d4672af5a64b238f026099f1a2a1b322066c9ecfe9e0"
dependencies = [
 "bitflags 1.3.2 (registry+https://github.com/rust-lang/crates.io-index)",
 "defmt-macros",
]

[[package]]
name = "defmt-macros"
version = "0.3.9"
source = "registry+https://github.com/rust-lang/crates.io-index"
checksum = "e3a9f309eff1f79b3ebdf252954d90ae440599c26c2c553fe87a2d17195f2dcb"
dependencies = [
 "defmt-parser",
 "proc-macro-error",
 "proc-macro2",
 "quote",
 "syn 2.0.76",
]

[[package]]
name = "defmt-parser"
version = "0.3.4"
source = "registry+https://github.com/rust-lang/crates.io-index"
checksum = "ff4a5fefe330e8d7f31b16a318f9ce81000d8e35e69b93eae154d16d2278f70f"
dependencies = [
 "thiserror",
]

[[package]]
name = "deranged"
version = "0.3.11"
source = "registry+https://github.com/rust-lang/crates.io-index"
checksum = "b42b6fa04a440b495c8b04d0e71b707c585f83cb9cb28cf8cd0d976c315e31b4"
dependencies = [
 "powerfmt",
]

[[package]]
name = "elfloader"
version = "0.1.0"
dependencies = [
 "bitflags 1.3.2",
 "zero",
]

[[package]]
name = "equivalent"
version = "1.0.1"
source = "registry+https://github.com/rust-lang/crates.io-index"
checksum = "5443807d6dff69373d433ab9ef5378ad8df50ca6298caf15de6e52e24aaf54d5"

[[package]]
name = "flatfs"
version = "0.2.1"

[[package]]
name = "frusa"
version = "0.1.2"
dependencies = [
 "compiler_builtins",
 "rand",
 "rustc-std-workspace-core",
 "spin 0.9.8",
 "talc",
]

[[package]]
name = "futures"
version = "0.3.30"
source = "registry+https://github.com/rust-lang/crates.io-index"
checksum = "645c6916888f6cb6350d2550b80fb63e734897a8498abe35cfb732b6487804b0"
dependencies = [
 "futures-channel",
 "futures-core",
 "futures-executor",
 "futures-io",
 "futures-sink",
 "futures-task",
 "futures-util",
]

[[package]]
name = "futures-channel"
version = "0.3.30"
source = "registry+https://github.com/rust-lang/crates.io-index"
checksum = "eac8f7d7865dcb88bd4373ab671c8cf4508703796caa2b1985a9ca867b3fcb78"
dependencies = [
 "futures-core",
 "futures-sink",
]

[[package]]
name = "futures-core"
version = "0.3.30"
source = "registry+https://github.com/rust-lang/crates.io-index"
checksum = "dfc6580bb841c5a68e9ef15c77ccc837b40a7504914d52e47b8b0e9bbda25a1d"

[[package]]
name = "futures-executor"
version = "0.3.30"
source = "registry+https://github.com/rust-lang/crates.io-index"
checksum = "a576fc72ae164fca6b9db127eaa9a9dda0d61316034f33a0a0d4eda41f02b01d"
dependencies = [
 "futures-core",
 "futures-task",
 "futures-util",
]

[[package]]
name = "futures-io"
version = "0.3.30"
source = "registry+https://github.com/rust-lang/crates.io-index"
checksum = "a44623e20b9681a318efdd71c299b6b222ed6f231972bfe2f224ebad6311f0c1"

[[package]]
name = "futures-macro"
version = "0.3.30"
source = "registry+https://github.com/rust-lang/crates.io-index"
checksum = "87750cf4b7a4c0625b1529e4c543c2182106e4dedc60a2a6455e00d212c489ac"
dependencies = [
 "proc-macro2",
 "quote",
 "syn 2.0.76",
]

[[package]]
name = "futures-sink"
version = "0.3.30"
source = "registry+https://github.com/rust-lang/crates.io-index"
checksum = "9fb8e00e87438d937621c1c6269e53f536c14d3fbd6a042bb24879e57d474fb5"

[[package]]
name = "futures-task"
version = "0.3.30"
source = "registry+https://github.com/rust-lang/crates.io-index"
checksum = "38d84fa142264698cdce1a9f9172cf383a0c82de1bddcf3092901442c4097004"

[[package]]
name = "futures-util"
version = "0.3.30"
source = "registry+https://github.com/rust-lang/crates.io-index"
checksum = "3d6401deb83407ab3da39eba7e33987a73c3df0c82b4bb5813ee871c19c41d48"
dependencies = [
 "futures-channel",
 "futures-core",
 "futures-io",
 "futures-macro",
 "futures-sink",
 "futures-task",
 "memchr",
 "pin-project-lite",
 "pin-utils",
 "slab",
]

[[package]]
name = "getrandom"
version = "0.2.15"
source = "registry+https://github.com/rust-lang/crates.io-index"
checksum = "c4567c8db10ae91089c99af84c68c38da3ec2f087c3f82960bcdbf3656b6f4d7"
dependencies = [
 "cfg-if",
 "libc",
 "wasi",
]

[[package]]
name = "hash32"
version = "0.3.1"
source = "registry+https://github.com/rust-lang/crates.io-index"
checksum = "47d60b12902ba28e2730cd37e95b8c9223af2808df9e902d4df49588d1470606"
dependencies = [
 "byteorder",
]

[[package]]
name = "hashbrown"
version = "0.14.5"
source = "registry+https://github.com/rust-lang/crates.io-index"
checksum = "e5274423e17b7c9fc20b6e7e208532f9b19825d82dfd615708b70edd83df41f1"

[[package]]
name = "heapless"
version = "0.8.0"
source = "registry+https://github.com/rust-lang/crates.io-index"
checksum = "0bfb9eb618601c89945a70e254898da93b13be0388091d42117462b265bb3fad"
dependencies = [
 "hash32",
 "stable_deref_trait",
]

[[package]]
name = "heck"
version = "0.5.0"
source = "registry+https://github.com/rust-lang/crates.io-index"
checksum = "2304e00983f87ffb38b55b444b5e3b60a884b5d30c0fca7d82fe33449bbe55ea"

[[package]]
name = "indexmap"
version = "2.4.0"
source = "registry+https://github.com/rust-lang/crates.io-index"
checksum = "93ead53efc7ea8ed3cfb0c79fc8023fbb782a5432b52830b6518941cebe6505c"
dependencies = [
 "equivalent",
 "hashbrown",
]

[[package]]
name = "intrusive-collections"
version = "0.9.6"

[[package]]
name = "ipnetwork"
version = "0.20.0"
source = "registry+https://github.com/rust-lang/crates.io-index"
checksum = "bf466541e9d546596ee94f9f69590f89473455f88372423e0008fc1a7daf100e"
dependencies = [
 "serde",
]

[[package]]
name = "is_terminal_polyfill"
version = "1.70.1"
source = "registry+https://github.com/rust-lang/crates.io-index"
checksum = "7943c866cc5cd64cbc25b2e01621d07fa8eb2a1a23160ee81ce38704e97b8ecf"

[[package]]
name = "kernel"
version = "0.1.0"
dependencies = [
 "bitflags 1.3.2",
 "elfloader",
 "frusa",
 "intrusive-collections",
 "log",
 "moto-rt",
 "moto-sys",
 "x86",
 "x86_64",
 "xsave",
]

[[package]]
name = "libc"
version = "0.2.158"
source = "registry+https://github.com/rust-lang/crates.io-index"
checksum = "d8adc4bb1803a324070e64a98ae98f38934d91957a99cfb3a43dcbc01bc56439"

[[package]]
name = "lock_api"
version = "0.4.12"
source = "registry+https://github.com/rust-lang/crates.io-index"
checksum = "07af8b9cdd281b7915f413fa73f29ebd5d55d0d3f0155584dade1ff18cea1b17"
dependencies = [
 "autocfg",
 "scopeguard",
]

[[package]]
name = "log"
version = "0.4.22"
source = "registry+https://github.com/rust-lang/crates.io-index"
checksum = "a7a70ba024b9dc04c27ea2f0c0548feb474ec5c54bba33a7f72f873a39d07b24"

[[package]]
name = "lru"
version = "0.12.4"
source = "registry+https://github.com/rust-lang/crates.io-index"
checksum = "37ee39891760e7d94734f6f63fedc29a2e4a152f836120753a72503f09fcf904"

[[package]]
name = "managed"
version = "0.8.0"
source = "registry+https://github.com/rust-lang/crates.io-index"
checksum = "0ca88d725a0a943b096803bd34e73a4437208b6077654cc4ecb2947a5f91618d"

[[package]]
name = "mdbg"
version = "0.1.0"
dependencies = [
 "clap",
 "moto-rt",
 "moto-sys",
]

[[package]]
name = "memchr"
version = "2.7.4"
source = "registry+https://github.com/rust-lang/crates.io-index"
checksum = "78ca9ab1a0babb1e7d5695e3530886289c18cf2f87ec19a575a0abdce112e3a3"

[[package]]
name = "moto-ipc"
version = "0.2.5"
dependencies = [
 "compiler_builtins",
 "moto-rt",
 "moto-sys",
 "rustc-std-workspace-alloc",
 "rustc-std-workspace-core",
]

[[package]]
name = "moto-log"
version = "0.1.0"
dependencies = [
 "log",
 "moto-ipc",
 "moto-rt",
 "moto-sys",
 "spin 0.5.2",
]

[[package]]
name = "moto-mpmc"
version = "0.1.0"
dependencies = [
 "crossbeam-utils",
 "moto-rt",
 "moto-sys",
]

[[package]]
name = "moto-rt"
version = "0.1.0"
dependencies = [
 "compiler_builtins",
<<<<<<< HEAD
 "rustc-std-workspace-alloc",
 "rustc-std-workspace-core",
]

[[package]]
name = "moto-runtime"
version = "0.2.9"
dependencies = [
 "compiler_builtins",
 "moto-ipc",
 "moto-rt",
 "moto-sys",
=======
>>>>>>> 975a250a
 "rustc-std-workspace-alloc",
 "rustc-std-workspace-core",
]

[[package]]
name = "moto-sys"
version = "0.2.4"
dependencies = [
 "compiler_builtins",
 "moto-rt",
 "rustc-std-workspace-alloc",
 "rustc-std-workspace-core",
]

[[package]]
name = "moto-sys-io"
version = "0.2.4"
dependencies = [
 "moto-ipc",
 "moto-rt",
 "moto-sys",
 "smoltcp",
]

[[package]]
name = "moto-virtio"
version = "0.2.0"
dependencies = [
 "log",
 "moto-sys",
 "spin 0.5.2",
]

[[package]]
name = "num-conv"
version = "0.1.0"
source = "registry+https://github.com/rust-lang/crates.io-index"
checksum = "51d515d32fb182ee37cda2ccdcb92950d6a3c2893aa280e540671c2cd0f3b1d9"

[[package]]
name = "once_cell"
version = "1.19.0"
source = "registry+https://github.com/rust-lang/crates.io-index"
checksum = "3fdb12b2476b595f9358c5161aa467c2438859caa136dec86c26fdd2efe17b92"

[[package]]
name = "pin-project-lite"
version = "0.2.14"
source = "registry+https://github.com/rust-lang/crates.io-index"
checksum = "bda66fc9667c18cb2758a2ac84d1167245054bcf85d5d1aaa6923f45801bdd02"

[[package]]
name = "pin-utils"
version = "0.1.0"
source = "registry+https://github.com/rust-lang/crates.io-index"
checksum = "8b870d8c151b6f2fb93e84a13146138f05d02ed11c7e7c54f8826aaaf7c9f184"

[[package]]
name = "powerfmt"
version = "0.2.0"
source = "registry+https://github.com/rust-lang/crates.io-index"
checksum = "439ee305def115ba05938db6eb1644ff94165c5ab5e9420d1c1bcedbba909391"

[[package]]
name = "ppv-lite86"
version = "0.2.20"
source = "registry+https://github.com/rust-lang/crates.io-index"
checksum = "77957b295656769bb8ad2b6a6b09d897d94f05c41b069aede1fcdaa675eaea04"
dependencies = [
 "zerocopy",
]

[[package]]
name = "proc-macro-crate"
version = "1.3.1"
source = "registry+https://github.com/rust-lang/crates.io-index"
checksum = "7f4c021e1093a56626774e81216a4ce732a735e5bad4868a03f3ed65ca0c3919"
dependencies = [
 "once_cell",
 "toml_edit 0.19.15",
]

[[package]]
name = "proc-macro-error"
version = "1.0.4"
source = "registry+https://github.com/rust-lang/crates.io-index"
checksum = "da25490ff9892aab3fcf7c36f08cfb902dd3e71ca0f9f9517bea02a73a5ce38c"
dependencies = [
 "proc-macro-error-attr",
 "proc-macro2",
 "quote",
 "syn 1.0.109",
 "version_check",
]

[[package]]
name = "proc-macro-error-attr"
version = "1.0.4"
source = "registry+https://github.com/rust-lang/crates.io-index"
checksum = "a1be40180e52ecc98ad80b184934baf3d0d29f979574e439af5a55274b35f869"
dependencies = [
 "proc-macro2",
 "quote",
 "version_check",
]

[[package]]
name = "proc-macro2"
version = "1.0.86"
source = "registry+https://github.com/rust-lang/crates.io-index"
checksum = "5e719e8df665df0d1c8fbfd238015744736151d4445ec0836b8e628aae103b77"
dependencies = [
 "unicode-ident",
]

[[package]]
name = "quote"
version = "1.0.37"
source = "registry+https://github.com/rust-lang/crates.io-index"
checksum = "b5b9d34b8991d19d98081b46eacdd8eb58c6f2b201139f7c5f643cc155a633af"
dependencies = [
 "proc-macro2",
]

[[package]]
name = "rand"
version = "0.8.5"
source = "registry+https://github.com/rust-lang/crates.io-index"
checksum = "34af8d1a0e25924bc5b7c43c079c942339d8f0a8b57c39049bef581b46327404"
dependencies = [
 "libc",
 "rand_chacha",
 "rand_core",
]

[[package]]
name = "rand_chacha"
version = "0.3.1"
source = "registry+https://github.com/rust-lang/crates.io-index"
checksum = "e6c10a63a0fa32252be49d21e7709d4d4baf8d231c2dbce1eaa8141b9b127d88"
dependencies = [
 "ppv-lite86",
 "rand_core",
]

[[package]]
name = "rand_core"
version = "0.6.4"
source = "registry+https://github.com/rust-lang/crates.io-index"
checksum = "ec0be4795e2f6a28069bec0b5ff3e2ac9bafc99e6a9a7dc3547996c5c816922c"
dependencies = [
 "getrandom",
]

[[package]]
name = "raw-cpuid"
version = "10.3.0"
dependencies = [
 "bitflags 1.3.2",
]

[[package]]
name = "rt"
version = "0.1.0"
dependencies = [
 "crossbeam",
 "crossbeam-queue",
 "elfloader",
 "frusa",
 "moto-ipc",
 "moto-rt",
 "moto-sys",
 "moto-sys-io",
]

[[package]]
name = "rustc-std-workspace-alloc"
version = "1.0.0"
source = "registry+https://github.com/rust-lang/crates.io-index"
checksum = "ff66d57013a5686e1917ed6a025d54dd591fcda71a41fe07edf4d16726aefa86"

[[package]]
name = "rustc-std-workspace-core"
version = "1.0.0"
source = "registry+https://github.com/rust-lang/crates.io-index"
checksum = "1956f5517128a2b6f23ab2dadf1a976f4f5b27962e7724c2bf3d45e539ec098c"

[[package]]
name = "rustversion"
version = "1.0.18"
source = "registry+https://github.com/rust-lang/crates.io-index"
checksum = "0e819f2bc632f285be6d7cd36e25940d45b2391dd6d9b939e79de557f7014248"

[[package]]
name = "scopeguard"
version = "1.2.0"
source = "registry+https://github.com/rust-lang/crates.io-index"
checksum = "94143f37725109f92c262ed2cf5e59bce7498c01bcc1502d7b9afe439a4e9f49"

[[package]]
name = "serde"
version = "1.0.209"
source = "registry+https://github.com/rust-lang/crates.io-index"
checksum = "99fce0ffe7310761ca6bf9faf5115afbc19688edd00171d81b1bb1b116c63e09"
dependencies = [
 "serde_derive",
]

[[package]]
name = "serde_derive"
version = "1.0.209"
source = "registry+https://github.com/rust-lang/crates.io-index"
checksum = "a5831b979fd7b5439637af1752d535ff49f4860c0f341d1baeb6faf0f4242170"
dependencies = [
 "proc-macro2",
 "quote",
 "syn 2.0.76",
]

[[package]]
name = "serde_spanned"
version = "0.6.7"
source = "registry+https://github.com/rust-lang/crates.io-index"
checksum = "eb5b1b31579f3811bf615c144393417496f152e12ac8b7663bf664f4a815306d"
dependencies = [
 "serde",
]

[[package]]
name = "slab"
version = "0.4.9"
source = "registry+https://github.com/rust-lang/crates.io-index"
checksum = "8f92a496fb766b417c996b9c5e57daf2f7ad3b0bebe1ccfca4856390e3d3bb67"
dependencies = [
 "autocfg",
]

[[package]]
name = "smoltcp"
version = "0.11.0"
source = "registry+https://github.com/rust-lang/crates.io-index"
checksum = "5a1a996951e50b5971a2c8c0fa05a381480d70a933064245c4a223ddc87ccc97"
dependencies = [
 "bitflags 1.3.2 (registry+https://github.com/rust-lang/crates.io-index)",
 "byteorder",
 "cfg-if",
 "defmt",
 "heapless",
 "libc",
 "log",
 "managed",
]

[[package]]
name = "spin"
version = "0.5.2"

[[package]]
name = "spin"
version = "0.9.8"
source = "registry+https://github.com/rust-lang/crates.io-index"
checksum = "6980e8d7511241f8acf4aebddbb1ff938df5eebe98691418c4468d0b72a96a67"
dependencies = [
 "lock_api",
]

[[package]]
name = "srfs"
version = "0.1.2"
dependencies = [
 "bitflags 2.4.2",
 "log",
 "lru",
 "srfs-core",
]

[[package]]
name = "srfs-core"
version = "0.1.2"
dependencies = [
 "crc",
 "log",
 "rand",
]

[[package]]
name = "stable_deref_trait"
version = "1.2.0"
source = "registry+https://github.com/rust-lang/crates.io-index"
checksum = "a8f112729512f8e442d81f95a8a7ddf2b7c6b8a1a6f509a95864142b30cab2d3"

[[package]]
name = "strsim"
version = "0.11.1"
source = "registry+https://github.com/rust-lang/crates.io-index"
checksum = "7da8b5736845d9f2fcb837ea5d9e2628564b3b043a70948a3f0b778838c5fb4f"

[[package]]
name = "syn"
version = "1.0.109"
source = "registry+https://github.com/rust-lang/crates.io-index"
checksum = "72b64191b275b66ffe2469e8af2c1cfe3bafa67b529ead792a6d0160888b4237"
dependencies = [
 "proc-macro2",
 "quote",
 "unicode-ident",
]

[[package]]
name = "syn"
version = "2.0.76"
source = "registry+https://github.com/rust-lang/crates.io-index"
checksum = "578e081a14e0cefc3279b0472138c513f37b41a08d5a3cca9b6e4e8ceb6cd525"
dependencies = [
 "proc-macro2",
 "quote",
 "unicode-ident",
]

[[package]]
name = "sys-init"
version = "0.1.0"
dependencies = [
 "log",
 "moto-ipc",
 "moto-log",
 "moto-sys",
]

[[package]]
name = "sys-io"
version = "0.1.0"
dependencies = [
 "crossbeam",
 "elfloader",
 "flatfs",
 "ipnetwork",
 "log",
 "moto-ipc",
 "moto-rt",
 "moto-sys",
 "moto-sys-io",
 "moto-virtio",
 "serde",
 "smoltcp",
 "spin 0.5.2",
 "srfs",
 "toml",
]

[[package]]
name = "sys-log"
version = "0.1.0"
dependencies = [
 "moto-ipc",
 "moto-log",
 "moto-rt",
 "moto-sys",
]

[[package]]
name = "sys-tty"
version = "0.1.0"
dependencies = [
 "log",
 "moto-ipc",
 "moto-log",
 "moto-rt",
 "moto-sys",
 "x86_64",
]

[[package]]
name = "sysbox"
version = "0.1.0"
dependencies = [
 "moto-ipc",
 "moto-rt",
 "moto-sys",
 "moto-sys-io",
 "time",
]

[[package]]
name = "systest"
version = "0.1.0"
dependencies = [
 "crossbeam",
 "futures",
 "moto-ipc",
 "moto-mpmc",
 "moto-rt",
<<<<<<< HEAD
 "moto-runtime",
=======
>>>>>>> 975a250a
 "moto-sys",
]

[[package]]
name = "talc"
version = "4.4.1"
source = "registry+https://github.com/rust-lang/crates.io-index"
checksum = "04be12ec299aadd63a0bf781d893e4b6139d33cdca6dcd6f6be31f849cedcac8"
dependencies = [
 "lock_api",
]

[[package]]
name = "thiserror"
version = "1.0.63"
source = "registry+https://github.com/rust-lang/crates.io-index"
checksum = "c0342370b38b6a11b6cc11d6a805569958d54cfa061a29969c3b5ce2ea405724"
dependencies = [
 "thiserror-impl",
]

[[package]]
name = "thiserror-impl"
version = "1.0.63"
source = "registry+https://github.com/rust-lang/crates.io-index"
checksum = "a4558b58466b9ad7ca0f102865eccc95938dca1a74a856f2b57b6629050da261"
dependencies = [
 "proc-macro2",
 "quote",
 "syn 2.0.76",
]

[[package]]
name = "time"
version = "0.3.36"
source = "registry+https://github.com/rust-lang/crates.io-index"
checksum = "5dfd88e563464686c916c7e46e623e520ddc6d79fa6641390f2e3fa86e83e885"
dependencies = [
 "deranged",
 "num-conv",
 "powerfmt",
 "serde",
 "time-core",
]

[[package]]
name = "time-core"
version = "0.1.2"
source = "registry+https://github.com/rust-lang/crates.io-index"
checksum = "ef927ca75afb808a4d64dd374f00a2adf8d0fcff8e7b184af886c3c87ec4a3f3"

[[package]]
name = "toml"
version = "0.8.19"
source = "registry+https://github.com/rust-lang/crates.io-index"
checksum = "a1ed1f98e3fdc28d6d910e6737ae6ab1a93bf1985935a1193e68f93eeb68d24e"
dependencies = [
 "serde",
 "serde_spanned",
 "toml_datetime",
 "toml_edit 0.22.20",
]

[[package]]
name = "toml_datetime"
version = "0.6.8"
source = "registry+https://github.com/rust-lang/crates.io-index"
checksum = "0dd7358ecb8fc2f8d014bf86f6f638ce72ba252a2c3a2572f2a795f1d23efb41"
dependencies = [
 "serde",
]

[[package]]
name = "toml_edit"
version = "0.19.15"
source = "registry+https://github.com/rust-lang/crates.io-index"
checksum = "1b5bb770da30e5cbfde35a2d7b9b8a2c4b8ef89548a7a6aeab5c9a576e3e7421"
dependencies = [
 "indexmap",
 "toml_datetime",
 "winnow 0.5.40",
]

[[package]]
name = "toml_edit"
version = "0.22.20"
source = "registry+https://github.com/rust-lang/crates.io-index"
checksum = "583c44c02ad26b0c3f3066fe629275e50627026c51ac2e595cca4c230ce1ce1d"
dependencies = [
 "indexmap",
 "serde",
 "serde_spanned",
 "toml_datetime",
 "winnow 0.6.18",
]

[[package]]
name = "unicode-ident"
version = "1.0.12"
source = "registry+https://github.com/rust-lang/crates.io-index"
checksum = "3354b9ac3fae1ff6755cb6db53683adb661634f67557942dea4facebec0fee4b"

[[package]]
name = "utf8parse"
version = "0.2.2"
source = "registry+https://github.com/rust-lang/crates.io-index"
checksum = "06abde3611657adf66d383f00b093d7faecc7fa57071cce2578660c9f1010821"

[[package]]
name = "version_check"
version = "0.9.5"
source = "registry+https://github.com/rust-lang/crates.io-index"
checksum = "0b928f33d975fc6ad9f86c8f283853ad26bdd5b10b7f1542aa2fa15e2289105a"

[[package]]
name = "volatile"
version = "0.4.5"

[[package]]
name = "wasi"
version = "0.11.0+wasi-snapshot-preview1"
source = "registry+https://github.com/rust-lang/crates.io-index"
checksum = "9c8d87e72b64a3b4db28d11ce29237c246188f4f51057d65a7eab63b7987e423"

[[package]]
name = "windows-sys"
version = "0.52.0"
source = "registry+https://github.com/rust-lang/crates.io-index"
checksum = "282be5f36a8ce781fad8c8ae18fa3f9beff57ec1b52cb3de0789201425d9a33d"
dependencies = [
 "windows-targets",
]

[[package]]
name = "windows-targets"
version = "0.52.6"
source = "registry+https://github.com/rust-lang/crates.io-index"
checksum = "9b724f72796e036ab90c1021d4780d4d3d648aca59e491e6b98e725b84e99973"
dependencies = [
 "windows_aarch64_gnullvm",
 "windows_aarch64_msvc",
 "windows_i686_gnu",
 "windows_i686_gnullvm",
 "windows_i686_msvc",
 "windows_x86_64_gnu",
 "windows_x86_64_gnullvm",
 "windows_x86_64_msvc",
]

[[package]]
name = "windows_aarch64_gnullvm"
version = "0.52.6"
source = "registry+https://github.com/rust-lang/crates.io-index"
checksum = "32a4622180e7a0ec044bb555404c800bc9fd9ec262ec147edd5989ccd0c02cd3"

[[package]]
name = "windows_aarch64_msvc"
version = "0.52.6"
source = "registry+https://github.com/rust-lang/crates.io-index"
checksum = "09ec2a7bb152e2252b53fa7803150007879548bc709c039df7627cabbd05d469"

[[package]]
name = "windows_i686_gnu"
version = "0.52.6"
source = "registry+https://github.com/rust-lang/crates.io-index"
checksum = "8e9b5ad5ab802e97eb8e295ac6720e509ee4c243f69d781394014ebfe8bbfa0b"

[[package]]
name = "windows_i686_gnullvm"
version = "0.52.6"
source = "registry+https://github.com/rust-lang/crates.io-index"
checksum = "0eee52d38c090b3caa76c563b86c3a4bd71ef1a819287c19d586d7334ae8ed66"

[[package]]
name = "windows_i686_msvc"
version = "0.52.6"
source = "registry+https://github.com/rust-lang/crates.io-index"
checksum = "240948bc05c5e7c6dabba28bf89d89ffce3e303022809e73deaefe4f6ec56c66"

[[package]]
name = "windows_x86_64_gnu"
version = "0.52.6"
source = "registry+https://github.com/rust-lang/crates.io-index"
checksum = "147a5c80aabfbf0c7d901cb5895d1de30ef2907eb21fbbab29ca94c5b08b1a78"

[[package]]
name = "windows_x86_64_gnullvm"
version = "0.52.6"
source = "registry+https://github.com/rust-lang/crates.io-index"
checksum = "24d5b23dc417412679681396f2b49f3de8c1473deb516bd34410872eff51ed0d"

[[package]]
name = "windows_x86_64_msvc"
version = "0.52.6"
source = "registry+https://github.com/rust-lang/crates.io-index"
checksum = "589f6da84c646204747d1270a2a5661ea66ed1cced2631d546fdfb155959f9ec"

[[package]]
name = "winnow"
version = "0.5.40"
source = "registry+https://github.com/rust-lang/crates.io-index"
checksum = "f593a95398737aeed53e489c785df13f3618e41dbcd6718c6addbf1395aa6876"
dependencies = [
 "memchr",
]

[[package]]
name = "winnow"
version = "0.6.18"
source = "registry+https://github.com/rust-lang/crates.io-index"
checksum = "68a9bda4691f099d435ad181000724da8e5899daa10713c2d432552b9ccd3a6f"
dependencies = [
 "memchr",
]

[[package]]
name = "x86"
version = "0.48.0"
dependencies = [
 "bit_field",
 "bitflags 1.3.2",
 "raw-cpuid",
]

[[package]]
name = "x86_64"
version = "0.14.9"
dependencies = [
 "bit_field",
 "bitflags 1.3.2",
 "rustversion",
 "volatile",
]

[[package]]
name = "xsave"
version = "2.0.2"
source = "registry+https://github.com/rust-lang/crates.io-index"
checksum = "f81c5c54e5c79ff6e6e230383faf8a014df74751fbb9d60503b0f71e1dbaff4d"
dependencies = [
 "bitflags 1.3.2 (registry+https://github.com/rust-lang/crates.io-index)",
 "const-default",
]

[[package]]
name = "zero"
version = "0.1.2"

[[package]]
name = "zerocopy"
version = "0.7.35"
source = "registry+https://github.com/rust-lang/crates.io-index"
checksum = "1b9b4fd18abc82b8136838da5d50bae7bdea537c574d8dc1a34ed098d6c166f0"
dependencies = [
 "byteorder",
 "zerocopy-derive",
]

[[package]]
name = "zerocopy-derive"
version = "0.7.35"
source = "registry+https://github.com/rust-lang/crates.io-index"
checksum = "fa4f8080344d4671fb4e831a13ad1e68092748387dfc4f55e356242fae12ce3e"
dependencies = [
 "proc-macro2",
 "quote",
 "syn 2.0.76",
]<|MERGE_RESOLUTION|>--- conflicted
+++ resolved
@@ -564,21 +564,6 @@
 version = "0.1.0"
 dependencies = [
  "compiler_builtins",
-<<<<<<< HEAD
- "rustc-std-workspace-alloc",
- "rustc-std-workspace-core",
-]
-
-[[package]]
-name = "moto-runtime"
-version = "0.2.9"
-dependencies = [
- "compiler_builtins",
- "moto-ipc",
- "moto-rt",
- "moto-sys",
-=======
->>>>>>> 975a250a
  "rustc-std-workspace-alloc",
  "rustc-std-workspace-core",
 ]
@@ -971,10 +956,6 @@
  "moto-ipc",
  "moto-mpmc",
  "moto-rt",
-<<<<<<< HEAD
- "moto-runtime",
-=======
->>>>>>> 975a250a
  "moto-sys",
 ]
 
