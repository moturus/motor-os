#![no_std]
#![no_main]
#![allow(unused)]
<<<<<<< HEAD
=======
#![feature(str_from_raw_parts)]
>>>>>>> 975a250a

mod load;
mod rt_alloc;
mod rt_fs;
mod rt_futex;
<<<<<<< HEAD
=======
mod rt_net;
>>>>>>> 975a250a
mod rt_process;
mod rt_thread;
mod rt_time;
mod rt_tls;
mod stdio;

#[macro_use]
mod util {
    pub mod fd;
    #[macro_use]
    pub mod logging;
<<<<<<< HEAD
    pub mod mutex;
=======
>>>>>>> 975a250a
    pub mod scopeguard;
    pub mod spin;
}

pub(crate) use util::logging::moto_log;
pub use util::spin;

extern crate alloc;

use core::{ptr::copy_nonoverlapping, sync::atomic::Ordering};
use moto_rt::RtVdsoVtableV1;

// The entry point.
#[no_mangle]
pub extern "C" fn _rt_entry(version: u64) {
    assert_eq!(version, 1);

    let vtable = RtVdsoVtableV1::get();
    let self_addr = _rt_entry as *const () as usize as u64;
    assert_eq!(vtable.vdso_entry.load(Ordering::Acquire), self_addr);

    vtable.log_to_kernel.store(
<<<<<<< HEAD
        log_to_kernel as *const () as usize as u64,
=======
        util::logging::log_to_kernel as *const () as usize as u64,
        Ordering::Relaxed,
    );

    vtable.log_backtrace.store(
        util::logging::log_backtrace as *const () as usize as u64,
>>>>>>> 975a250a
        Ordering::Relaxed,
    );

    vtable.fill_random_bytes.store(
        fill_random_bytes as *const () as usize as u64,
        Ordering::Relaxed,
    );

    // Memory management.
    vtable.alloc.store(
        rt_alloc::alloc as *const () as usize as u64,
        Ordering::Relaxed,
    );
    vtable.alloc_zeroed.store(
        rt_alloc::alloc_zeroed as *const () as usize as u64,
        Ordering::Relaxed,
    );
    vtable.dealloc.store(
        rt_alloc::dealloc as *const () as usize as u64,
        Ordering::Relaxed,
    );
    vtable.realloc.store(
        rt_alloc::realloc as *const () as usize as u64,
        Ordering::Relaxed,
    );
    vtable.release_handle.store(
        rt_alloc::release_handle as *const () as usize as u64,
        Ordering::Relaxed,
    );

    // Time management.
    vtable.time_instant_now.store(
        rt_time::time_instant_now as *const () as usize as u64,
        Ordering::Relaxed,
    );
    vtable.time_ticks_to_nanos.store(
        rt_time::ticks_to_nanos as *const () as usize as u64,
        Ordering::Relaxed,
    );
    vtable.time_nanos_to_ticks.store(
        rt_time::nanos_to_ticks as *const () as usize as u64,
        Ordering::Relaxed,
    );
    vtable.time_ticks_in_sec.store(
        moto_sys::KernelStaticPage::get().tsc_in_sec,
        Ordering::Relaxed,
    );
    vtable.time_abs_ticks_to_nanos.store(
        rt_time::abs_ticks_to_nanos as *const () as usize as u64,
        Ordering::Relaxed,
    );

    // Futex.
    vtable.futex_wait.store(
        rt_futex::futex_wait as *const () as usize as u64,
        Ordering::Relaxed,
    );
    vtable.futex_wake.store(
        rt_futex::futex_wake as *const () as usize as u64,
        Ordering::Relaxed,
    );
    vtable.futex_wake_all.store(
        rt_futex::futex_wake_all as *const () as usize as u64,
        Ordering::Relaxed,
    );

    // Process-related.
    vtable.proc_args.store(
        rt_process::args as *const () as usize as u64,
        Ordering::Relaxed,
    );
    vtable.proc_get_full_env.store(
        rt_process::get_full_env as *const () as usize as u64,
        Ordering::Relaxed,
    );
    vtable.proc_getenv.store(
        rt_process::getenv as *const () as usize as u64,
        Ordering::Relaxed,
    );
    vtable.proc_setenv.store(
        rt_process::setenv as *const () as usize as u64,
        Ordering::Relaxed,
    );
    vtable.proc_spawn.store(
        rt_process::spawn as *const () as usize as u64,
        Ordering::Relaxed,
    );
    vtable.proc_kill.store(
        rt_process::kill as *const () as usize as u64,
        Ordering::Relaxed,
    );
    vtable.proc_wait.store(
        rt_process::wait as *const () as usize as u64,
        Ordering::Relaxed,
    );
    vtable.proc_status.store(
        rt_process::status as *const () as usize as u64,
        Ordering::Relaxed,
    );
<<<<<<< HEAD
=======
    vtable.proc_exit.store(
        rt_process::exit as *const () as usize as u64,
        Ordering::Relaxed,
    );
>>>>>>> 975a250a

    // Thread Local Storage.
    vtable.tls_create.store(
        rt_tls::create as *const () as usize as u64,
        Ordering::Relaxed,
    );
    vtable
        .tls_set
        .store(rt_tls::set as *const () as usize as u64, Ordering::Relaxed);
    vtable
        .tls_get
        .store(rt_tls::get as *const () as usize as u64, Ordering::Relaxed);
    vtable.tls_destroy.store(
        rt_tls::destroy as *const () as usize as u64,
        Ordering::Relaxed,
    );

    // Thread management.
    vtable.thread_spawn.store(
        rt_thread::spawn as *const () as usize as u64,
        Ordering::Relaxed,
    );
    vtable.thread_yield.store(
        rt_thread::yield_now as *const () as usize as u64,
        Ordering::Relaxed,
    );
    vtable.thread_sleep.store(
        rt_thread::sleep as *const () as usize as u64,
        Ordering::Relaxed,
    );
    vtable.thread_set_name.store(
        rt_thread::set_name as *const () as usize as u64,
        Ordering::Relaxed,
    );
    vtable.thread_join.store(
        rt_thread::join as *const () as usize as u64,
        Ordering::Relaxed,
    );

    // Filesystem.
    vtable.fs_is_terminal.store(
        rt_fs::is_terminal as *const () as usize as u64,
        Ordering::Relaxed,
    );
    vtable
        .fs_open
        .store(rt_fs::open as *const () as usize as u64, Ordering::Relaxed);
    vtable
        .fs_close
        .store(rt_fs::close as *const () as usize as u64, Ordering::Relaxed);
    vtable.fs_get_file_attr.store(
        rt_fs::get_file_attr as *const () as usize as u64,
        Ordering::Relaxed,
    );
    vtable
        .fs_fsync
        .store(rt_fs::fsync as *const () as usize as u64, Ordering::Relaxed);
    vtable.fs_datasync.store(
        rt_fs::datasync as *const () as usize as u64,
        Ordering::Relaxed,
    );
    vtable.fs_truncate.store(
        rt_fs::truncate as *const () as usize as u64,
        Ordering::Relaxed,
    );
    vtable
        .fs_read
        .store(rt_fs::read as *const () as usize as u64, Ordering::Relaxed);
    vtable
        .fs_write
        .store(rt_fs::write as *const () as usize as u64, Ordering::Relaxed);
    vtable
        .fs_flush
        .store(rt_fs::flush as *const () as usize as u64, Ordering::Relaxed);
    vtable
        .fs_seek
        .store(rt_fs::seek as *const () as usize as u64, Ordering::Relaxed);
    vtable
        .fs_mkdir
        .store(rt_fs::mkdir as *const () as usize as u64, Ordering::Relaxed);
    vtable.fs_unlink.store(
        rt_fs::unlink as *const () as usize as u64,
        Ordering::Relaxed,
    );
    vtable.fs_rename.store(
        rt_fs::rename as *const () as usize as u64,
        Ordering::Relaxed,
    );
    vtable
        .fs_rmdir
        .store(rt_fs::rmdir as *const () as usize as u64, Ordering::Relaxed);
    vtable.fs_rmdir_all.store(
        rt_fs::rmdir_all as *const () as usize as u64,
        Ordering::Relaxed,
    );
    vtable.fs_set_perm.store(
        rt_fs::set_perm as *const () as usize as u64,
        Ordering::Relaxed,
    );
<<<<<<< HEAD
=======
    vtable.fs_set_file_perm.store(
        rt_fs::set_file_perm as *const () as usize as u64,
        Ordering::Relaxed,
    );
>>>>>>> 975a250a
    vtable
        .fs_stat
        .store(rt_fs::stat as *const () as usize as u64, Ordering::Relaxed);
    vtable.fs_canonicalize.store(
        rt_fs::canonicalize as *const () as usize as u64,
        Ordering::Relaxed,
    );
    vtable
        .fs_copy
        .store(rt_fs::copy as *const () as usize as u64, Ordering::Relaxed);
    vtable.fs_opendir.store(
        rt_fs::opendir as *const () as usize as u64,
        Ordering::Relaxed,
    );
    vtable.fs_closedir.store(
        rt_fs::closedir as *const () as usize as u64,
        Ordering::Relaxed,
    );
    vtable.fs_readdir.store(
        rt_fs::readdir as *const () as usize as u64,
        Ordering::Relaxed,
    );
    vtable.fs_getcwd.store(
        rt_fs::getcwd as *const () as usize as u64,
        Ordering::Relaxed,
    );
    vtable
        .fs_chdir
        .store(rt_fs::chdir as *const () as usize as u64, Ordering::Relaxed);
<<<<<<< HEAD
=======
    vtable.fs_duplicate.store(
        rt_fs::duplicate as *const () as usize as u64,
        Ordering::Relaxed,
    );

    // Networking.
    vtable.dns_lookup.store(
        rt_net::dns_lookup as *const () as usize as u64,
        Ordering::Relaxed,
    );
    vtable
        .net_bind
        .store(rt_net::bind as *const () as usize as u64, Ordering::Relaxed);
    vtable.net_accept.store(
        rt_net::accept as *const () as usize as u64,
        Ordering::Relaxed,
    );
    vtable.net_tcp_connect.store(
        rt_net::tcp_connect as *const () as usize as u64,
        Ordering::Relaxed,
    );
    vtable.net_udp_connect.store(
        vdso_unimplemented as *const () as usize as u64,
        Ordering::Relaxed,
    );
    vtable.net_peer_addr.store(
        rt_net::peer_addr as *const () as usize as u64,
        Ordering::Relaxed,
    );
    vtable.net_setsockopt.store(
        rt_net::setsockopt as *const () as usize as u64,
        Ordering::Relaxed,
    );
    vtable.net_getsockopt.store(
        rt_net::getsockopt as *const () as usize as u64,
        Ordering::Relaxed,
    );
>>>>>>> 975a250a

    // The final fence.
    core::sync::atomic::fence(core::sync::atomic::Ordering::Release);

<<<<<<< HEAD
    stdio::init();
}

pub extern "C" fn log_to_kernel(ptr: *const u8, size: usize) {
    let bytes = unsafe { core::slice::from_raw_parts(ptr, size) };
    let msg = unsafe { core::str::from_utf8_unchecked(bytes) };
    moto_sys::SysRay::log(msg).ok();
}

=======
    let _ = moto_sys::set_current_thread_name("main");
    stdio::init();
}

>>>>>>> 975a250a
pub extern "C" fn fill_random_bytes(ptr: *mut u8, size: usize) {
    let mut curr_pos = 0_usize;
    let mut remainder = size;
    unsafe {
        while remainder > 0 {
            let mut val = 0_u64;
            let _ = core::arch::x86_64::_rdrand64_step(&mut val);
            if val == 0 {
                panic!("rdrand64_step failed");
            }
            let to_copy = remainder.min(8);
            copy_nonoverlapping(
                &val as *const u64 as usize as *const u8,
                ptr.add(curr_pos),
                to_copy,
            );
            remainder -= to_copy;
            curr_pos += to_copy;
        }
    }
<<<<<<< HEAD
=======
}

pub extern "C" fn vdso_unimplemented() {
    moto_log!("VDSO: unimplemented");
    panic!("unimplemented")
>>>>>>> 975a250a
}<|MERGE_RESOLUTION|>--- conflicted
+++ resolved
@@ -1,19 +1,13 @@
 #![no_std]
 #![no_main]
 #![allow(unused)]
-<<<<<<< HEAD
-=======
 #![feature(str_from_raw_parts)]
->>>>>>> 975a250a
 
 mod load;
 mod rt_alloc;
 mod rt_fs;
 mod rt_futex;
-<<<<<<< HEAD
-=======
 mod rt_net;
->>>>>>> 975a250a
 mod rt_process;
 mod rt_thread;
 mod rt_time;
@@ -25,10 +19,6 @@
     pub mod fd;
     #[macro_use]
     pub mod logging;
-<<<<<<< HEAD
-    pub mod mutex;
-=======
->>>>>>> 975a250a
     pub mod scopeguard;
     pub mod spin;
 }
@@ -51,16 +41,12 @@
     assert_eq!(vtable.vdso_entry.load(Ordering::Acquire), self_addr);
 
     vtable.log_to_kernel.store(
-<<<<<<< HEAD
-        log_to_kernel as *const () as usize as u64,
-=======
         util::logging::log_to_kernel as *const () as usize as u64,
         Ordering::Relaxed,
     );
 
     vtable.log_backtrace.store(
         util::logging::log_backtrace as *const () as usize as u64,
->>>>>>> 975a250a
         Ordering::Relaxed,
     );
 
@@ -160,13 +146,10 @@
         rt_process::status as *const () as usize as u64,
         Ordering::Relaxed,
     );
-<<<<<<< HEAD
-=======
     vtable.proc_exit.store(
         rt_process::exit as *const () as usize as u64,
         Ordering::Relaxed,
     );
->>>>>>> 975a250a
 
     // Thread Local Storage.
     vtable.tls_create.store(
@@ -266,13 +249,10 @@
         rt_fs::set_perm as *const () as usize as u64,
         Ordering::Relaxed,
     );
-<<<<<<< HEAD
-=======
     vtable.fs_set_file_perm.store(
         rt_fs::set_file_perm as *const () as usize as u64,
         Ordering::Relaxed,
     );
->>>>>>> 975a250a
     vtable
         .fs_stat
         .store(rt_fs::stat as *const () as usize as u64, Ordering::Relaxed);
@@ -302,8 +282,6 @@
     vtable
         .fs_chdir
         .store(rt_fs::chdir as *const () as usize as u64, Ordering::Relaxed);
-<<<<<<< HEAD
-=======
     vtable.fs_duplicate.store(
         rt_fs::duplicate as *const () as usize as u64,
         Ordering::Relaxed,
@@ -341,27 +319,14 @@
         rt_net::getsockopt as *const () as usize as u64,
         Ordering::Relaxed,
     );
->>>>>>> 975a250a
 
     // The final fence.
     core::sync::atomic::fence(core::sync::atomic::Ordering::Release);
 
-<<<<<<< HEAD
-    stdio::init();
-}
-
-pub extern "C" fn log_to_kernel(ptr: *const u8, size: usize) {
-    let bytes = unsafe { core::slice::from_raw_parts(ptr, size) };
-    let msg = unsafe { core::str::from_utf8_unchecked(bytes) };
-    moto_sys::SysRay::log(msg).ok();
-}
-
-=======
     let _ = moto_sys::set_current_thread_name("main");
     stdio::init();
 }
 
->>>>>>> 975a250a
 pub extern "C" fn fill_random_bytes(ptr: *mut u8, size: usize) {
     let mut curr_pos = 0_usize;
     let mut remainder = size;
@@ -382,12 +347,9 @@
             curr_pos += to_copy;
         }
     }
-<<<<<<< HEAD
-=======
 }
 
 pub extern "C" fn vdso_unimplemented() {
     moto_log!("VDSO: unimplemented");
     panic!("unimplemented")
->>>>>>> 975a250a
 }