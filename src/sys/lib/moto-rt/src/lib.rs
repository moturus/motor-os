--- conflicted
+++ resolved
@@ -70,8 +70,6 @@
 #[cfg(not(feature = "base"))]
 pub mod futex;
 #[cfg(not(feature = "base"))]
-<<<<<<< HEAD
-=======
 pub mod mutex;
 #[cfg(not(feature = "base"))]
 pub mod net;
@@ -81,7 +79,6 @@
 pub mod netc;
 
 #[cfg(not(feature = "base"))]
->>>>>>> 975a250a
 pub mod process;
 #[cfg(not(feature = "base"))]
 pub mod thread;
@@ -124,10 +121,7 @@
 
     // Some utilities.
     pub log_to_kernel: AtomicU64,
-<<<<<<< HEAD
-=======
     pub log_backtrace: AtomicU64,
->>>>>>> 975a250a
     pub fill_random_bytes: AtomicU64,
 
     // Memory management.
@@ -158,10 +152,7 @@
     pub proc_kill: AtomicU64,
     pub proc_wait: AtomicU64,
     pub proc_status: AtomicU64,
-<<<<<<< HEAD
-=======
     pub proc_exit: AtomicU64,
->>>>>>> 975a250a
 
     // Thread Local Storage.
     pub tls_create: AtomicU64,
@@ -194,10 +185,7 @@
     pub fs_rmdir: AtomicU64,
     pub fs_rmdir_all: AtomicU64,
     pub fs_set_perm: AtomicU64,
-<<<<<<< HEAD
-=======
     pub fs_set_file_perm: AtomicU64,
->>>>>>> 975a250a
     pub fs_stat: AtomicU64,
     pub fs_canonicalize: AtomicU64,
     pub fs_copy: AtomicU64,
@@ -206,8 +194,6 @@
     pub fs_readdir: AtomicU64,
     pub fs_getcwd: AtomicU64,
     pub fs_chdir: AtomicU64,
-<<<<<<< HEAD
-=======
     pub fs_duplicate: AtomicU64,
 
     // Networking.
@@ -224,7 +210,6 @@
     pub net_udp_recv_from: AtomicU64,
     pub net_udp_peek_from: AtomicU64,
     pub net_udp_send_to: AtomicU64,
->>>>>>> 975a250a
 }
 
 #[cfg(not(feature = "base"))]
@@ -256,9 +241,6 @@
     vdso_entry(RT_VERSION)
 }
 
-<<<<<<< HEAD
-#[cfg(not(feature = "base"))]
-=======
 #[cfg(not(feature = "base"))]
 #[linkage = "weak"]
 #[no_mangle]
@@ -279,7 +261,6 @@
 }
 
 #[cfg(not(feature = "base"))]
->>>>>>> 975a250a
 pub fn fill_random_bytes(bytes: &mut [u8]) {
     let vdso_fill_random_bytes: extern "C" fn(*mut u8, usize) = unsafe {
         core::mem::transmute(
