//! IO subsystem (sys-io) API.

#![no_std]

<<<<<<< HEAD
pub mod rt_fs;
=======
pub mod api_fs;
pub mod api_net;
>>>>>>> 975a250a

#[cfg(feature = "std")]
pub mod stats;<|MERGE_RESOLUTION|>--- conflicted
+++ resolved
@@ -2,12 +2,8 @@
 
 #![no_std]
 
-<<<<<<< HEAD
-pub mod rt_fs;
-=======
 pub mod api_fs;
 pub mod api_net;
->>>>>>> 975a250a
 
 #[cfg(feature = "std")]
 pub mod stats;